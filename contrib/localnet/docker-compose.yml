--- conflicted
+++ resolved
@@ -53,13 +53,8 @@
       interval: 30s
       timeout: 10s
       retries: 3
-<<<<<<< HEAD
-      start_period: ${ZETACORED_START_PERIOD}
+      start_period: ${ZETACORED_START_PERIOD-30s}
       # start_interval: 1s
-=======
-      start_period: ${ZETACORED_START_PERIOD-30s}
-      start_interval: 1s
->>>>>>> f45a56b5
     networks:
       mynetwork:
         ipv4_address: 172.20.0.11
