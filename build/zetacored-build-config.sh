--- conflicted
+++ resolved
@@ -26,7 +26,7 @@
 if (( $NODE_NUMBER == 0 )); then
     echo "This is Node $NODE_NUMBER"
 
-    zetacored init testnet --chain-id athens-1
+    zetacored init --chain-id athens-1 zetachain
     zetacored config keyring-backend test
     zetacored keys add val
     cd ~/.zetacore/config
@@ -64,19 +64,14 @@
         cp /zetashared/node$i/config/gentx/gentx-*.json ~/.zetacore/config/gentx/
         i=$[$i+1]
     done
-
     zetacored gentx val 100000000stake --chain-id athens-1 --ip $MYIP --moniker "node$NODE_NUMBER" 
     zetacored collect-gentxs &> gentxs
-<<<<<<< HEAD
-    
-=======
 
-    jq '.chain_id = "athens-1"' ~/.zetacore/config/genesis.json > temp.json && mv temp.json ~/.zetacore/config/genesis.json
->>>>>>> 9308b208
     sed -i '/\[api\]/,+3 s/enable = false/enable = true/' /root/.zetacore/config/app.toml
-    jq '.chain_id = "athens-1"' ~/.zetacore/config/genesis.json > temp.json && mv temp.json ~/.zetacore/config/genesis.json
+    # jq '.chain_id = "athens-1"' ~/.zetacore/config/genesis.json > temp.json && mv temp.json ~/.zetacore/config/genesis.json
     # sed -i '/\[api\]/,+3 s/addr_book_strict = true/addr_book_strict = false/' /root/.zetacore/config/app.toml
     # sed -i '/\[api\]/,+3 s/seed_mode = false/seed_mode = true/' /root/.zetacore/config/config.toml
+
 
     cp /root/.zetacore/config/genesis.json /zetashared/genesis/genesis.json
     cp -r /root/.zetacore/config/* /zetashared/node$NODE_NUMBER/config/
@@ -111,13 +106,14 @@
     cp /zetashared/genesis/init-genesis.json  ~/.zetacore/config/genesis.json 
     zetacored gentx val 100000000stake --chain-id athens-1 --ip $MYIP --moniker "node$NODE_NUMBER" 
 
-    jq '.chain_id = "athens-1"' ~/.zetacore/config/genesis.json > temp.json && mv temp.json ~/.zetacore/config/genesis.json
+    # jq '.chain_id = "athens-1"' ~/.zetacore/config/genesis.json > temp.json && mv temp.json ~/.zetacore/config/genesis.json
     sed -i '/\[api\]/,+3 s/enable = false/enable = true/' /root/.zetacore/config/app.toml
     # sed -i '/\[api\]/,+3 s/addr_book_strict = true/addr_book_strict = false/' /root/.zetacore/config/app.toml
 
     cp -r /root/.zetacore/config/* /zetashared/node$NODE_NUMBER/config/
     cp -r /root/.zetacore/keyring-test/* /zetashared/node$NODE_NUMBER/keyring-test/
     cp -r /root/.zetacore/data/* /zetashared/node$NODE_NUMBER/data/
+
 
     until [ -f /zetashared/genesis/genesis.json ]
         do
