#!/bin/bash
DIR="$( cd "$( dirname "$0" )" && pwd )"
<<<<<<< HEAD
cd $DIR || exit
=======
cd "$DIR" || exit
>>>>>>> d9c20e48

git clone https://github.com/bnb-chain/bsc-docker
cp env_vars .env
cp .env bsc-docker/.env

cd bsc-docker && git pull

docker-compose -f docker-compose.bsc.yml build<|MERGE_RESOLUTION|>--- conflicted
+++ resolved
@@ -1,10 +1,6 @@
 #!/bin/bash
 DIR="$( cd "$( dirname "$0" )" && pwd )"
-<<<<<<< HEAD
-cd $DIR || exit
-=======
 cd "$DIR" || exit
->>>>>>> d9c20e48
 
 git clone https://github.com/bnb-chain/bsc-docker
 cp env_vars .env
